--- conflicted
+++ resolved
@@ -1,9 +1,6 @@
 LIST OF CHANGES for npg_ranger project
 
-<<<<<<< HEAD
-=======
   - add checksum trailer to response
->>>>>>> a48954c5
   - add config-chain 1.1.10
   - add new module to handle config options
 
