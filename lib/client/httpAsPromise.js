"use strict";

const assert    = require('assert');

const http      = require('http');
const https     = require('https');
const url_tools = require('url');
// const LOGGER      = require('winston');
const trailer     = require('../server/http/trailer.js');

const DEFAULT_APPLICATION_ERROR_CODE = 424;

/**
 * The build in Promise
 * @external Promise
 * @see  {@link https://developer.mozilla.org/en/docs/Web/JavaScript/Reference/Global_Objects/Promise|Promise}
 */

/**
 * NodeJS implementation of assert
 * @external assert
 * @see  {@link https://nodejs.org/dist/latest-v4.x/docs/api/assert.html|assert}
 */

/**
 * NodeJS implementation of http
 * @external http
 * @see  {@link https://nodejs.org/dist/latest-v4.x/docs/api/http.html|http}
 */

/**
 * NodeJS implementation of https
 * @external https
 * @see  {@link https://nodejs.org/dist/latest-v4.x/docs/api/https.html|https}
 */

/**
 * NodeJS implementation of url
 * @external url
 * @see  {@link https://nodejs.org/dist/latest-v4.x/docs/api/url.html|url}
 */

/**
 * httpAsPromise module.
 * @module client/httpAsPromise
 *
 * @requires {@link external:assert|assert}
 * @requires {@link external:http|http}
 * @requires {@link external:https|https}
 * @requires {@link external:url|url}
 *
 * @author Jaime Tovar
 * @copyright Genome Research Limited 2016
 */

/**
 * A {@link external:Promise|Promise} encapsulating an http request.
 *
 * @example
 * var HTTPAsPromise  = require('./httpAsPromise');
 * var url            = 'http://192.168.0.1:5050/' +
 *                      'directresources/AA0011?r=1&range=165000-175000&format=BAM';
 *
 * var httpP = new HTTPAsPromise( url );
 * var dataPromise = httpP.run();
 * dataPromise.then( ( r ) => {
 *   var contentType = r.headers['content-type'];
 *   contentType = contentType && contentType.toLowerCase ? contentType.toLowerCase() : '';
 *   if ( contentType.startsWith('application/json') ) {
 *     try {
 *       console.log(r.response);
 *     } catch (e) {
 *       console.log(e);
 *     }
 *   } else {
 *     console.log('Unexpected content type');
 *   }
 * }, ( reason ) => {
 *   console.log( reason.rejectStatus + ' ' +
 *                reason.rejectMessage + ' for ' +
 *                reason.rejectUrl );
 * });
 *
 */
class HTTPAsPromise {

  /**
   * @param {string} uri - uri of the resource
   * @param {object} [headers] - headers to pass as part of the request. Defaults to
   *                             and empty object
   */
  constructor ( uri, headers ) {
    assert(uri, 'uri is required');
    if ( headers ) {
      assert.strictEqual(typeof headers, 'object', 'headers must be an object');
    }

    this.uri = uri;
    this.headers = headers || {};
    this.req = undefined;
  }

  _shorten ( theString, upTo ) {
    assert( theString, 'theString to shorten is required' );
    assert( typeof theString === 'string', 'theString must be of type string but came as: ' + typeof theString);
    upTo = upTo || 75;
    assert( typeof upTo === 'number', 'max length must be numeric' );

    if ( theString.length > upTo ) {
      theString = theString.substring(0, upTo - 3) + '...';
    } else {
      theString = theString.substring(0, upTo);
    }

    return theString;
  }

  _procEncoded( uri ) {
    assert(uri, 'uri is required');
    var regex = /^(data:[\S]+\/([\S]+);([\S]+),)(.*)/;

    var matches = uri.match(regex);
    var buffer;

    if ( matches ) {
      // var encString = matches[1];
      // var type      = matches[2];
      var encoding = matches[3];
      var data     = matches[4];

      buffer = new Buffer(data, encoding);
    } else {
      throw new Error('Unable to decode uri: ' + uri);
    }

    return buffer;
  }

  _reqOptionsForURL ( uri, agent ) {
    assert(uri, 'url is required');
    agent = agent || false;
    var parsedUrl = url_tools.parse( uri );

    var options = {
      agent: agent  // create a new agent just for this one request
    };
    if ( parsedUrl.hostname ) {
      options.hostname = parsedUrl.hostname;
    }
    if ( parsedUrl.port ) {
      options.port = parsedUrl.port;
    } else {
      options.port = parsedUrl.protocol === 'https:' ? 443 : 80;
    }
    if ( parsedUrl.protocol === 'https:' ) {
      options.protocol = parsedUrl.protocol;
    }
    if ( parsedUrl.path ) {
      options.path = parsedUrl.path;
    }

    options.headers = this.headers;
    // http-browserify will set it as true by default just before the request
    // therefore I make sure undefined and false go to false.
    if ( !options.withCredentials ) {
      options.withCredentials = false;
    }

    return options;
  }

  _buildReject( uri, status, message ) {
    // LOGGER.debug('uri ' + uri +
    //             ' status ' + status +
    //             ' message ' + message);
    let reason = {};
    reason.rejectUrl     = this._shorten( uri );
    reason.rejectStatus  = status;
    reason.rejectMessage = message;
    return reason;
  }

  /**
   * Run the request inside a promise
   * @return {@link external:Promise|Promise} encapsulating the
   *         requests for data
   */
  run () {
    var self = this;

    var dataPromise = new Promise( ( resolve, reject ) => {
      if ( self.uri.startsWith('data:') ) {
        self.req = {};
        let data;

        try {
          data = self._procEncoded( self.uri );
        } catch ( error ) {
          reject (
            self._buildReject(
              self.uri,
              DEFAULT_APPLICATION_ERROR_CODE,
              'Error while decoding data:application uri'
            )
          );
        }

        self.req.response      = data;
        self.req.headers       = { 'content-type': 'application/octet-stream' };
        self.req.rawHeaders    = [ 'content-type', 'application/octet-stream' ];
        self.req.trailers      = {};
        self.req.rawTrailers   = [];
        self.req.status        = 200;
        self.req.statusMessage = 'OK';
        self.req.url           = self.uri;
        self.req.readable      = true;

        resolve(self.req);
      } else {
        var options;
        try {
          options = self._reqOptionsForURL( self.uri );
        } catch (e) {
          reject (
            self._buildReject(
              self.uri,
              DEFAULT_APPLICATION_ERROR_CODE,
              e.toString()
            )
          );
        }

        var body = [];

        let requestProtocol = options.protocol === 'https:' ? https : http;
        self.req = requestProtocol.request(options, ( response ) => {
          response.on('data', ( data ) => {
            // LOGGER.debug('on data');
            let dataBuffer = new Buffer(data, '');
            body.push(dataBuffer);
          });
          response.on('end', () => {
            // LOGGER.debug('on end');
            let toCopy = 'headers rawHeaders trailers rawTrailers statusMessage'.split(' ');
            for ( let i = 0; i < toCopy.length; i++ ) {
              let name = toCopy[i];
              self.req[name] = response[name];
            }
            self.req.status   = response.statusCode;
            self.req.response = Buffer.concat(body);
            self.req.url      = self.uri;
            self.req.readable = true;

<<<<<<< HEAD
            let dataOK = !trailer.isDataTruncated(self.req, response);
=======
            let trailersString = trailer.asString(response);
            if (trailersString) {
              console.log('TRAILERS from ' + self.req.url + ': ' + trailersString);
            }

            let dataOK = !trailer.isDataTruncated(self.headers, response);
>>>>>>> e6caf9e7
            if (dataOK && (self.req.status === 200 || self.req.status === 206)) {
              resolve(self.req);
            } else {
              if (!dataOK) {
                self.req.statusMessage = 'Incomplete or truncated data';
<<<<<<< HEAD
=======
                self.req.status = DEFAULT_APPLICATION_ERROR_CODE;
>>>>>>> e6caf9e7
              }
              reject (
                self._buildReject(
                  self.uri,
                  self.req.status,
                  self.req.statusMessage
                )
              );
            }
          });
        });

        // The browser implementation needs to know all returned data must be treated
        // as binary. Therefore I set responseType as 'arraybuffer' manually. The
        // default is binary for the node implementation.
        if ( self.req.xhr ) {
          self.req.xhr.responseType = 'arraybuffer';
        }

        self.req.on('error', ( error ) => {
          // LOGGER.error('on error ' + error)
          console.log('on error');
          reject (
            self._buildReject(
              self.uri,
              DEFAULT_APPLICATION_ERROR_CODE,
              '' + error
            )
          );
        });
        // Create timeout for reject?
        self.req.end();
      }
    });

    return dataPromise;
  }
}

/**
 * HTTPAsPromise An http request encapsulated as {@link external:Promise|Promise}
 * @type {HTTPAsPromise}
 */
module.exports = HTTPAsPromise;<|MERGE_RESOLUTION|>--- conflicted
+++ resolved
@@ -251,25 +251,18 @@
             self.req.url      = self.uri;
             self.req.readable = true;
 
-<<<<<<< HEAD
-            let dataOK = !trailer.isDataTruncated(self.req, response);
-=======
             let trailersString = trailer.asString(response);
             if (trailersString) {
               console.log('TRAILERS from ' + self.req.url + ': ' + trailersString);
             }
 
             let dataOK = !trailer.isDataTruncated(self.headers, response);
->>>>>>> e6caf9e7
             if (dataOK && (self.req.status === 200 || self.req.status === 206)) {
               resolve(self.req);
             } else {
               if (!dataOK) {
                 self.req.statusMessage = 'Incomplete or truncated data';
-<<<<<<< HEAD
-=======
                 self.req.status = DEFAULT_APPLICATION_ERROR_CODE;
->>>>>>> e6caf9e7
               }
               reject (
                 self._buildReject(
