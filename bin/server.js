#!/usr/bin/env node

"use strict";

<<<<<<< HEAD
const EventEmitter = require('events');
const assert       = require('assert');
const LOGGER       = require('../lib/logsetup.js');

const config       = require('../lib/config.js');
const RangerServer = require('../lib/server.js');
=======
const fs      = require('fs');
const http    = require('http');
const assert  = require('assert');
const util    = require('util');
const MongoClient = require('mongodb').MongoClient;
const LOGGER      = require('../lib/logsetup.js');

const config = require('../lib/config.js');
// Call to config.provide() must occur here before requiring controller
// so that options object is built before it is provided to other modules.
const options = config.provide(config.fromCommandLine, true);
const RangerController = require('../lib/server/controller');

if ( options.get('version') ) {
  console.log(require('../package.json').version);
  process.exit(0);
} else if ( options.get('debug') ) {
  LOGGER.level = 'debug';
}
>>>>>>> 62fd2075

/**
 * NodeJS implementation of cluster
 * @external cluster
 * @see  {@link https://nodejs.org/dist/latest-v4.x/docs/api/cluster.html|cluster}
 */

/**
 * <p>Executable server module</p>
 *
 * <p>If this module is called as executable it will run a Ranger Server with
 * available configuration.</p>
 *
 * <p>Providing config settings</br>
 * Settings are provided from 3 locations:<p/>
 * <ol>
 *   <li>Command line - run with -h to see options.</li>
 *   <li>Config json file can be read if it is provided on command line</br>
 *       by running with -c PATH or --configfile=PATH</li>
 *   <li>There are some defaults, which can be found in lib/config.js</li>
 * </ol>
 *
 * Call to <em>config.provide()</em> must occur here before requiring
 * controller so that options object is built before it is provided to the
 * other modules
 *
 * @module bin/server
 * @requires {@link external:events|events}
 * @requires {@link external:assert|assert}
 * @requires {@link external:cluster|cluster}
 *
 * @author Andrew Nowak
 * @author Jaime Tovar
 * @copyright Genome Research Limited 2016
 */

<<<<<<< HEAD
/**
* Event emitted when a server starts. Usually bubbling up from RangerServer.
* @type {String}
*/
const SERVER_STARTED  = RangerServer.SERVER_STARTED;
/**
* Event emitted when a server closes. Usually bubbling up from RangerServer.
* @type {String}
*/
const SERVER_CLOSED   = RangerServer.SERVER_CLOSED;
/**
* Emitted when cluster starts
* @type {String}
*/
const CLUSTER_STARTED = 'cluster_started';
/**
* Emitted each time the worker starts
* @type {String}
*/
const WORKER_STARTED  = 'worker_started';
/**
* Emitted each time the cluster forks a new worker
* @type {String}
*/
const WORKER_FORKED   = 'worker_forked';
/**
* Emitted when the cluster notices a worker has gone down
* @type {String}
*/
const WORKER_CLOSED   = 'worker_closed';
/**
* Emitted when the cluster identifies too many workers has died in a short span
* of time. The cluster will stop forking after this event is emitted. Short
* after it will try to clean up and exit.
* @type {String}
*/
const HIT_LIMIT_CONSEC_FORK = 'hit_limit_consec_forks';
/**
* Set to <i>210</i>. Error code at process exit when too many forks died in
* short span of time.
* @type {Number}
*/
const ERROR_SERVER_LIMIT_CONSEC_FORK = 210;
=======
const server = http.createServer();

// Exit gracefully on a signal to quit
process.on('SIGTERM', () => {
  server.close( () => {process.exit(0);} );
});
process.on('SIGINT', () => {
  server.close( () => {process.exit(0);} );
});

// Connect to the database and, if successful, define
// callbacks for the server.
var mongourl = options.get('mongourl');
MongoClient.connect(mongourl, options.get('mongoopt'), function(err, db) {

  assert.equal(err, null, `Failed to connect to ${mongourl}: ${err}`);
  LOGGER.info(`Connected to ${mongourl}`);

  var dbClose = (dbConn) => {
    if (dbConn) {
      LOGGER.info('Database connection closing');
      try {
        dbConn.close();
      } catch (err) {
        LOGGER.error(`Error closing db connection: ${err}`);
      }
    }
  };
>>>>>>> 62fd2075


/**
 * Parent class for brokers
 */
class Broker extends EventEmitter {
  constructor(serverFactory) {
    super();
    this.serverFactory = serverFactory;
    this.serverFactory.on(SERVER_STARTED, ( server ) => {
      this.emit(SERVER_STARTED, server);
    });
    this.serverFactory.on(SERVER_CLOSED, ( server ) => {
      this.emit(SERVER_CLOSED, server);
    });
  }

  start() {
    LOGGER.debug('broker start server');
  }
}

/**
 * Simplest broker, will immediatelly delegate to the server factory to start
 * a server.
 */
class FlatBroker extends Broker {
  start() {
    super.start();
    this.serverFactory.startServer();
  }
}

/**
 * Broker which uses the {@link external:cluster|cluster module} to orchestrate
 * a cluster of servers.
 */
class ClusteredBroker extends Broker {
  constructor(serverFactory, numWorkers, maxConsec, waitingConsec) {
    super(serverFactory);
    this.numWorkers    = numWorkers;
    this.maxConsec     = maxConsec;
    this.waitingConsec = waitingConsec;

    assert(Number.isInteger(this.numWorkers), 'number of workers must be an integer');
    assert(this.numWorkers >= 0, 'number of workers cannot be negative');

    assert(Number.isInteger(this.maxConsec), 'maximun number of deaths should be an integer');
    assert(this.numWorkers <= this.maxConsec,
      'Maximun number of deaths should at least be equal the number of workers');
    assert(10 * this.numWorkers >= this.maxConsec,
      'Maximun number of deaths should not bigger than ten times number of workers');

    assert(Number.isInteger(this.waitingConsec),
      'wait window for the maximun number of deaths should be an integer');
    assert(this.waitingConsec >= 0, 'wait window should be positive');
    assert(this.waitingConsec <= 600, 'wait window cannot be longer than 600 seconds');
  }

  /**
   * Creates a cluster and runs multiple workers. Emits events when the cluster
   * starts and when workers are forked, when they start and die. If too many wokers
   * die in short time span, the master will stop forking workers, clean-up and exit.
   */
  start() {
    super.start();

    const cluster = require('cluster');
    let self = this;
    if ( cluster.isMaster ) {
      LOGGER.info(config.logOpts());
      for (let i = 0; i < this.numWorkers; i++) {
        cluster.fork();
        self.emit(WORKER_FORKED);
      }
      let consec = 0;
      let exiting = false;

      cluster.on('exit', (worker, code, signal) => {
        consec += 1;
        LOGGER.debug('Worker %d died (%s). Forking to replace ...', worker.id, signal || code);
        LOGGER.debug(`${consec} forks have died in the previous ${this.waitingConsec} seconds.`);
        if ( consec >= this.maxConsec ) {
          if ( !exiting ) {
            exiting = true;
            LOGGER.error('Too many forks started in short span of time. Trying to exit now.');
            self.emit(HIT_LIMIT_CONSEC_FORK);
            setTimeout( () => {
              process.exit(ERROR_SERVER_LIMIT_CONSEC_FORK);
            }, 3000);
          }
        } else {
          cluster.fork();
          self.emit(WORKER_FORKED);
          setTimeout( () => {
            consec -= 1;
          }, this.waitingConsec * 1000 );
        }
      });
      self.emit(CLUSTER_STARTED, cluster);
    } else {
      if ( cluster.isWorker ) {
        self.emit(WORKER_STARTED, cluster.worker);
        LOGGER.debug('WORKER: new fork ' + cluster.worker.id);
        self.serverFactory.startServer();
      }
    }
  }
}

/**
 * Factory for brokers
 *
 * @example
 *
 * const RangerServer = require('../lib/server.js');
 *
 * let brokerFactory = new BrokerFactory(numWorkers, maxConsec, waitingConsec);
 * let serverFactory = new RangerServer.ServerFactory();
 * let broker = brokerFactory.buildBroker(serverFactory);
 *
 * process.nextTick(() => {
 *   broker.start();
 * });
 */
class BrokerFactory {

  constructor(numWorkers, maxConsec, waitingConsec) {
    this.numWorkers    = numWorkers;
    this.maxConsec     = maxConsec;
    this.waitingConsec = waitingConsec;
    assert(Number.isInteger(this.numWorkers), 'number of workers must be an integer');
  }

  /**
   * Use the number of workers build the specific broker needed. Pass the server
   * factory to the broker so it can build servers with it.
   */
  buildBroker(serverFactory) {
    assert(serverFactory, 'serverFactory is required');
    return this.numWorkers
      ? new ClusteredBroker(serverFactory, this.numWorkers, this.maxConsec, this.waitingConsec)
      : new FlatBroker(serverFactory);
  }
}

/**
 * Application's main method.
 */
if ( require.main === module ) {

  const options = config.provide(config.fromCommandLine);
  if ( options.get('debug') ) {
    LOGGER.level = 'debug';
  }
  let numWorkers    = options.get('numworkers');
  let waitingConsec = options.get('clustertimeout');
  let maxConsec     = options.get('clustermaxdeaths');

  let bf = new BrokerFactory(numWorkers, maxConsec, waitingConsec);
  let sf = new RangerServer.ServerFactory();

  sf.on(SERVER_STARTED, () => { LOGGER.debug('Server factory started server'); });
  sf.on(SERVER_CLOSED,  () => { LOGGER.debug('Server factory server closed'); });

  let broker = bf.buildBroker(sf);

  broker.on(CLUSTER_STARTED, () => { LOGGER.debug('Cluster started'); });
  broker.on(WORKER_STARTED,  () => { LOGGER.debug('Cluster - worker started'); });
  broker.on(WORKER_FORKED,   () => { LOGGER.debug('Cluster - worker forked'); });

  process.nextTick(() => {
    broker.start();
  });
}

module.exports = {
  BrokerFactory:   BrokerFactory,
  // Event names
  CLUSTER_STARTED:       CLUSTER_STARTED,
  WORKER_STARTED:        WORKER_STARTED,
  WORKER_FORKED:         WORKER_FORKED,
  WORKER_CLOSED:         WORKER_CLOSED,
  SERVER_STARTED:        SERVER_STARTED,
  SERVER_CLOSED:         SERVER_CLOSED,
  HIT_LIMIT_CONSEC_FORK: HIT_LIMIT_CONSEC_FORK
};<|MERGE_RESOLUTION|>--- conflicted
+++ resolved
@@ -2,34 +2,12 @@
 
 "use strict";
 
-<<<<<<< HEAD
 const EventEmitter = require('events');
 const assert       = require('assert');
 const LOGGER       = require('../lib/logsetup.js');
 
 const config       = require('../lib/config.js');
 const RangerServer = require('../lib/server.js');
-=======
-const fs      = require('fs');
-const http    = require('http');
-const assert  = require('assert');
-const util    = require('util');
-const MongoClient = require('mongodb').MongoClient;
-const LOGGER      = require('../lib/logsetup.js');
-
-const config = require('../lib/config.js');
-// Call to config.provide() must occur here before requiring controller
-// so that options object is built before it is provided to other modules.
-const options = config.provide(config.fromCommandLine, true);
-const RangerController = require('../lib/server/controller');
-
-if ( options.get('version') ) {
-  console.log(require('../package.json').version);
-  process.exit(0);
-} else if ( options.get('debug') ) {
-  LOGGER.level = 'debug';
-}
->>>>>>> 62fd2075
 
 /**
  * NodeJS implementation of cluster
@@ -66,7 +44,6 @@
  * @copyright Genome Research Limited 2016
  */
 
-<<<<<<< HEAD
 /**
 * Event emitted when a server starts. Usually bubbling up from RangerServer.
 * @type {String}
@@ -110,36 +87,6 @@
 * @type {Number}
 */
 const ERROR_SERVER_LIMIT_CONSEC_FORK = 210;
-=======
-const server = http.createServer();
-
-// Exit gracefully on a signal to quit
-process.on('SIGTERM', () => {
-  server.close( () => {process.exit(0);} );
-});
-process.on('SIGINT', () => {
-  server.close( () => {process.exit(0);} );
-});
-
-// Connect to the database and, if successful, define
-// callbacks for the server.
-var mongourl = options.get('mongourl');
-MongoClient.connect(mongourl, options.get('mongoopt'), function(err, db) {
-
-  assert.equal(err, null, `Failed to connect to ${mongourl}: ${err}`);
-  LOGGER.info(`Connected to ${mongourl}`);
-
-  var dbClose = (dbConn) => {
-    if (dbConn) {
-      LOGGER.info('Database connection closing');
-      try {
-        dbConn.close();
-      } catch (err) {
-        LOGGER.error(`Error closing db connection: ${err}`);
-      }
-    }
-  };
->>>>>>> 62fd2075
 
 
 /**
@@ -292,7 +239,10 @@
 if ( require.main === module ) {
 
   const options = config.provide(config.fromCommandLine);
-  if ( options.get('debug') ) {
+  if ( options.get('version') ) {
+    console.log(require('../package.json').version);
+    process.exit(0);
+  } else if ( options.get('debug') ) {
     LOGGER.level = 'debug';
   }
   let numWorkers    = options.get('numworkers');
