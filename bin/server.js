#!/usr/bin/env node

"use strict";

<<<<<<< HEAD

const config = require('../lib/config.js');

const options = config.provide(config.fromCommandLine);

const os      = require('os');
=======
>>>>>>> d3cb582b
const fs      = require('fs');
const http    = require('http');
const assert  = require('assert');
const util    = require('util');
const MongoClient = require('mongodb').MongoClient;
const LOGGER      = require('../lib/logsetup.js');

const config = require('../lib/config.js');
// Call to config.provide() must occur here before requiring controller
// so that options object is built before it is provided to the
// other modules.
const options = config.provide(config.fromCommandLine);
const RangerController = require('../lib/server/controller');

if ( options.get('debug') ) {
  LOGGER.level = 'debug';
}
<<<<<<< HEAD
LOGGER.info(options.list);
=======
LOGGER.info(config.logOpts());
>>>>>>> d3cb582b

/*
 * Main server script. Create the server object, establish database,
 * connection, setup server callbacks, start listening for incoming
 * requests.
 *
 * Providing config settings:
 *  Settings are provided from 3 locations:
 *  1. Command line - run with -h to see options.
 *  2. Config json file can be read if it is provided on command line
 *      by running with -c PATH or --configfile=PATH
 *  3. There are some defaults, which can be found in lib/config.js
 */

assert(process.env.USER, 'User environment variable is not defined');
const server = http.createServer();

// Exit gracefully on a signal to quit
process.on('SIGTERM', () => {
  server.close( () => {process.exit(0);} );
});
process.on('SIGINT', () => {
  server.close( () => {process.exit(0);} );
});

// Connect to the database and, if successful, define
// callbacks for the server.
var mongourl = options.get('mongourl');
MongoClient.connect(mongourl, options.get('mongoopt'), function(err, db) {

  assert.equal(err, null, `Failed to connect to ${mongourl}: ${err}`);
  LOGGER.info(`Connected to ${mongourl}`);

  var dbClose = (dbConn) => {
    if (dbConn) {
      LOGGER.info('Database connection closing');
      try {
        dbConn.close();
      } catch (err) {
        LOGGER.error(`Error closing db connection: ${err}`);
      }
    }
  };

  // Close database connection on server closing.
  server.on('close', () => {
    LOGGER.info("\nServer closing");
    dbClose(db);
  });

  // Exit gracefully on error, close the database
  // connection and remove the socket file.
  process.on('uncaughtException', (err) => {
    LOGGER.error(`Caught exception: ${err}\n`);
    dbClose(db);
    try {
      let port = options.get('port');
      if (typeof port != 'number') {
        // Throws an error if the assertion fails
        fs.accessSync(port, fs.W_OK);
        LOGGER.info(`Remove socket file ${port} that is left behind`);
        fs.unlinkSync(port);
      }
    } catch (err) {
      LOGGER.error(`Error removing socket file: ${err}`);
    }
    let code = 1;
    LOGGER.info(`Exiting with code ${code}`);
    process.exit(code);
  });

  // Set up a callback for requests.
  server.on('request', (request, response) => {
    if (options.get('debug')) {
      LOGGER.debug("MEMORY USAGE: " + util.inspect(process.memoryUsage()) + "\n");
    }

    // Ensure the processes initiated by request stops if the client disconnects.
    // Closing the response forces an error in the pipeline and allows for a
    // prompt closing of a socket established for this request.
    request.on('close', () => {
      LOGGER.info('CLIENT DISCONNECTED ');
      response.end();
    });

    // Create an instance of an application controller and let it
    // handle the request.
<<<<<<< HEAD

=======
>>>>>>> d3cb582b
    let controller = new RangerController(request, response, db);
    controller.handleRequest(options.get('hostname'));
  });

  var createTempDataDir = () => {
    let tmpDir = options.get('tempdir');
    if (!fs.existsSync(tmpDir)) {
      fs.mkdirSync(tmpDir);
      LOGGER.debug(`Created temp data directory ${tmpDir}`);
    } else {
      LOGGER.debug(`Found temp data directory ${tmpDir}`);
    }
  };

  // Synchronously create directory for temporary data, then start listening.
  createTempDataDir(options.get('tempdir'));
  server.listen(options.get('port'), () => {
    LOGGER.info(`Server listening on ${options.get('hostname')}, ${options.get('port')}`);
  });
});
<|MERGE_RESOLUTION|>--- conflicted
+++ resolved
@@ -2,15 +2,6 @@
 
 "use strict";
 
-<<<<<<< HEAD
-
-const config = require('../lib/config.js');
-
-const options = config.provide(config.fromCommandLine);
-
-const os      = require('os');
-=======
->>>>>>> d3cb582b
 const fs      = require('fs');
 const http    = require('http');
 const assert  = require('assert');
@@ -28,11 +19,8 @@
 if ( options.get('debug') ) {
   LOGGER.level = 'debug';
 }
-<<<<<<< HEAD
-LOGGER.info(options.list);
-=======
+
 LOGGER.info(config.logOpts());
->>>>>>> d3cb582b
 
 /*
  * Main server script. Create the server object, establish database,
@@ -120,10 +108,6 @@
 
     // Create an instance of an application controller and let it
     // handle the request.
-<<<<<<< HEAD
-
-=======
->>>>>>> d3cb582b
     let controller = new RangerController(request, response, db);
     controller.handleRequest(options.get('hostname'));
   });
