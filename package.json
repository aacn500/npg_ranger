{
  "name": "npg_ranger",
  "title": "npg_ranger",
  "version": "0.3.0",
  "description": "Streaming service for bioinformatics data.",
  "homepage": "https://github.com/wtsi-npg/npg_ranger",
  "license": "SEE LICENSE IN LICENSE",
  "private": false,
  "engines": { "node" : ">=4.4.2" },
  "repository": {
    "type": "git",
    "url": "https://github.com/wtsi-npg/npg_ranger"
  },
  "bugs": {
    "url": "https://github.com/wtsi-npg/npg_ranger/issues",
    "email": "npg@sanger.ac.uk"
  },
  "contributors": [
    "Marina Gourtovaia",
    "David Jackson",
    "Jaime Tovar Corona",
    "Andrew Nowak"
  ],
  "keywords": [
    "data streaming",
    "NGS data",
    "chromosome ranges"
  ],
  "files": [
    "package.json",
    "CHANGES",
    "LICENSE",
    "README.md",
    "bin",
    "lib",
    "lib/server",
    "lib/server/http",
    "lib/client",
    "test",
    "test/client",
    "test/server/data",
    "test/server/data/fixtures",
    "test/server/data/pipeline"
  ],
  "bin": {
    "npg_ranger_server": "bin/server.js",
    "npg_ranger_client": "bin/client.js"
  },
  "main": "./lib/main.js",
  "dependencies": {
<<<<<<< HEAD
    "winston":     "2.2.0",
    "moment" :     "2.15.0",
    "fs-extra":    "^0.30.0",
    "mongodb":     "2.2.9",
    "node-getopt": "^0.2.3",
=======
    "winston":      "2.2.0",
    "moment" :      "2.14.1",
    "fs-extra":     "^0.30.0",
    "mongodb":      "2.2.8",
    "node-getopt":  "^0.2.3",
>>>>>>> aeeaa2c3
    "config-chain": "1.1.10",
    "commander":    "2.9.0",
    "js-md5" :      "0.4.1"
  },
  "devDependencies": {
    "dev-null": "^0.1.1",
    "grunt": "1.0.1",
    "grunt-cli": "*",
    "grunt-contrib-clean": "1.0.0",
    "grunt-contrib-jshint": "*",
    "grunt-contrib-watch": "*",
    "grunt-jasmine-nodejs": "1.5.4",
    "grunt-jscs": "3.0.1",
    "grunt-jsdoc": "2.1.0",
    "grunt-jsonlint": "^1.0.7",
    "grunt-browserify": "5.0.0",
    "load-grunt-tasks": "3.5.2",
    "tmp": "0.0.28",
    "browserify": "13.1.0"
  }
}<|MERGE_RESOLUTION|>--- conflicted
+++ resolved
@@ -48,19 +48,11 @@
   },
   "main": "./lib/main.js",
   "dependencies": {
-<<<<<<< HEAD
-    "winston":     "2.2.0",
-    "moment" :     "2.15.0",
-    "fs-extra":    "^0.30.0",
-    "mongodb":     "2.2.9",
-    "node-getopt": "^0.2.3",
-=======
     "winston":      "2.2.0",
-    "moment" :      "2.14.1",
+    "moment" :      "2.15.0",
     "fs-extra":     "^0.30.0",
-    "mongodb":      "2.2.8",
+    "mongodb":      "2.2.9",
     "node-getopt":  "^0.2.3",
->>>>>>> aeeaa2c3
     "config-chain": "1.1.10",
     "commander":    "2.9.0",
     "js-md5" :      "0.4.1"
