--- conflicted
+++ resolved
@@ -107,17 +107,17 @@
 });
 
 describe('Listing config options', function() {
-<<<<<<< HEAD
   it('Options listing', () => {
-    config.provide( () => {return {mongourl: 'mymongourl',
-                                   hostname: 'myhost',
-                                   tempdir:  '/tmp/mydir',
-                                   port:     9999,
-                                   debug:    true,
-                                   help:     true,
-                                   clustertimeout: 1,
+    config.provide( () => {return {mongourl:         'mymongourl',
+                                   hostname:         'myhost',
+                                   tempdir:          '/tmp/mydir',
+                                   port:             9999,
+                                   debug:            true,
+                                   emaildomain:      'some.com',
+                                   help:             true,
+                                   clustertimeout:   1,
                                    clustermaxdeaths: 2,
-                                   numworkers: 3
+                                   numworkers:       3
                                   };} );
     console.log(config.logOpts());
     let expectedAsArray = [
@@ -126,6 +126,7 @@
       'clustertimeout=1',
       'configfile=undefined',
       'debug=true',
+      'emaildomain="some.com"',
       'hostname="myhost"',
       'mongourl="mymongourl"',
       'multiref=undefined',
@@ -137,30 +138,6 @@
       'timeout=3'
     ];
     let expected = "^\n" + expectedAsArray.join("\n");
-=======
-  it('Options listing', function() {
-    config.provide( () => {return {mongourl:    'mymongourl',
-                                   hostname:    'myhost',
-                                   tempdir:     '/tmp/mydir',
-                                   port:        9999,
-                                   debug:       true,
-                                   emaildomain: 'some.com',
-                                   help:        true
-                                  };} );
-    let a = ['anyorigin=undefined',
-             'configfile=undefined',
-             'debug=true',
-             'emaildomain="some.com"',
-             'hostname="myhost"',
-             'mongourl="mymongourl"',
-             'multiref=undefined',
-             'port=9999',
-             'references=undefined',
-             'skipauth=undefined',
-             "tempdir=\"\\/tmp\\/mydir\"",
-             'timeout=3'];
-    let expected = "^\n" + a.join("\n");
->>>>>>> 62fd2075
     let re = new RegExp(expected);
     let o = config.logOpts();
     expect(o).not.toMatch(/help=/);
