--- conflicted
+++ resolved
@@ -381,9 +381,6 @@
     expect(config.provide().get('originlist').join()).toEqual(
       expected, 'spaces between strings are allowed');
   });
-<<<<<<< HEAD
-});
-=======
 
   it('Setting readonly', function() {
     config.provide( () => {return {mongourl: 'mymongourl',
@@ -393,5 +390,4 @@
 
     expect( () => {config.provide( () => {return {mongourl: 'newmongourl'};});}).toThrowError('Attempt to overwrite original configuration');
   });
-});
->>>>>>> e7e6be05
+});